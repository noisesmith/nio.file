--- conflicted
+++ resolved
@@ -97,7 +97,6 @@
   [& args]
   (.toAbsolutePath ^java.nio.file.Path (apply path args)))
 
-<<<<<<< HEAD
 (defn register
   "Sets watcher to respond to changes to this path. event-set is a collection
    holding keywords representing the event types to watch, or any other values,
@@ -111,8 +110,6 @@
                                 event-set))]
     (.register (path watched-path) watcher (into-array events))))
 
-=======
->>>>>>> 9101635c
 (deflinkfn real-path
   "Returns the real path of an existing file according to the
   link-options."
